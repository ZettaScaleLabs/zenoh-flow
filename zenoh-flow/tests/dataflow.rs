//
// Copyright (c) 2022 ZettaScale Technology
//
// This program and the accompanying materials are made available under the
// terms of the Eclipse Public License 2.0 which is available at
// http://www.eclipse.org/legal/epl-2.0, or the Apache License, Version 2.0
// which is available at https://www.apache.org/licenses/LICENSE-2.0.
//
// SPDX-License-Identifier: EPL-2.0 OR Apache-2.0
//
// Contributors:
//   ZettaScale Zenoh Team, <zenoh@zettascale.tech>
//

use async_trait::async_trait;
<<<<<<< HEAD
use std::convert::TryInto;
=======
use flume::{bounded, Receiver};
>>>>>>> 9ec63857
use std::sync::atomic::{AtomicUsize, Ordering};
use std::sync::Arc;
use std::time::Duration;
use zenoh::prelude::r#async::*;
use zenoh_flow::model::descriptor::{InputDescriptor, OutputDescriptor};
use zenoh_flow::model::record::{OperatorRecord, PortRecord, SinkRecord, SourceRecord};
use zenoh_flow::prelude::*;
use zenoh_flow::runtime::dataflow::instance::DataFlowInstance;
use zenoh_flow::runtime::dataflow::loader::{Loader, LoaderConfig};
use zenoh_flow::runtime::RuntimeContext;
<<<<<<< HEAD
use zenoh_flow::traits::ZFData;
use zenoh_flow::types::{Configuration, Context, Inputs, Message, Outputs};
use zenoh_flow::zenoh_flow_derive::ZFData;
use zenoh_flow::zfresult::ErrorKind;

// Data Type

#[derive(Debug, Clone, ZFData)]
pub struct ZFUsize(pub usize);

impl ZFData for ZFUsize {
    fn try_serialize(&self) -> Result<Vec<u8>> {
        Ok(self.0.to_ne_bytes().to_vec())
    }

    fn try_deserialize(bytes: &[u8]) -> Result<Self>
    where
        Self: Sized,
    {
        let value = usize::from_ne_bytes(
            bytes
                .try_into()
                .map_err(|e| zferror!(ErrorKind::DeseralizationError, "{}", e))?,
        );
        Ok(ZFUsize(value))
    }
}
=======
use zenoh_flow::traits::{Node, OperatorFactoryTrait, SinkFactoryTrait, SourceFactoryTrait};
use zenoh_flow::types::{Configuration, Context, Inputs, Message, Outputs, Streams};
>>>>>>> 9ec63857

static SOURCE: &str = "Counter";
static DESTINATION: &str = "Counter";

static COUNTER: AtomicUsize = AtomicUsize::new(0);

// SOURCE

struct CountSource {
    output: Output<ZFUsize>,
}

#[async_trait]
impl Source for CountSource {
    async fn new(
        _context: Context,
        _configuration: Option<Configuration>,
        mut outputs: Outputs,
    ) -> Result<Self> {
        println!("[CountSource] constructor");
        let output = outputs.take(SOURCE).unwrap();

        Ok(CountSource { output })
    }
}

#[async_trait]
impl Node for CountSource {
    async fn iteration(&self) -> Result<()> {
        println!("[CountSource] iteration being");

        COUNTER.fetch_add(1, Ordering::AcqRel);

        println!("[CountSource] sending on first output");
        self.output
            .send_async(COUNTER.load(Ordering::Relaxed), None)
            .await?;

<<<<<<< HEAD
        println!("[CountSource] iteration done, sleeping");
        async_std::task::sleep(Duration::from_secs(10)).await;
=======
        COUNTER_CALLBACK.fetch_add(1, Ordering::AcqRel);
        self.output_callback
            .send_async(COUNTER_CALLBACK.load(Ordering::Relaxed), None)
            .await
    }
}

struct CountSourceFactory {
    rx: Receiver<()>,
}

#[async_trait]
impl SourceFactoryTrait for CountSourceFactory {
    async fn new_source(
        &self,
        _context: &mut Context,
        _configuration: &Option<Configuration>,
        mut outputs: Outputs,
    ) -> Result<Option<Arc<dyn Node>>> {
        let output = outputs.take(SOURCE).unwrap();
        let output_callback = outputs.take(PORT_CALLBACK).unwrap();
>>>>>>> 9ec63857

        Ok(())
    }
}

// SINK

struct GenericSink {
<<<<<<< HEAD
    input: Input<ZFUsize>,
=======
    input: Input,
    input_callback: Input,
}

#[async_trait]
impl Node for GenericSink {
    async fn iteration(&self) -> Result<()> {
        if let Ok(Message::Data(mut msg)) = self.input.recv_async().await {
            let data = msg.try_get::<usize>()?;
            assert_eq!(*data, COUNTER.load(Ordering::Relaxed));
        }

        if let Ok(Message::Data(mut msg)) = self.input_callback.recv_async().await {
            let data = msg.try_get::<usize>()?;
            assert_eq!(*data, COUNTER_CALLBACK.load(Ordering::Relaxed));
        }

        Ok(())
    }
>>>>>>> 9ec63857
}

#[async_trait]
impl Sink for GenericSink {
    async fn new(
        _context: Context,
        _configuration: Option<Configuration>,
        mut inputs: Inputs,
    ) -> Result<Self> {
        println!("[GenericSink] constructor");
        let input = inputs.take(SOURCE).unwrap();

        Ok(GenericSink { input })
    }
}

#[async_trait]
impl Node for GenericSink {
    async fn iteration(&self) -> Result<()> {
<<<<<<< HEAD
        println!("[GenericSink] iteration being");
        let (message, _timestamp) = self.input.recv_async().await?;
        match message {
            Message::Data(zfusize) => println!("[GenericSink] Received: {:?}", zfusize),
            Message::Watermark => println!("[GenericSink] Received watermark"),
=======
        if let Ok(Message::Data(mut msg)) = self.input.recv_async().await {
            let data = msg.try_get::<usize>()?;
            assert_eq!(*data, COUNTER.load(Ordering::Relaxed));
            #[allow(clippy::clone_on_copy)]
            self.output.send_async(data.clone(), None).await?;
>>>>>>> 9ec63857
        }

        Ok(())
    }
}

// OPERATORS

struct NoOp {
    input: Input<ZFUsize>,
    output: Output<ZFUsize>,
}

#[async_trait]
impl Operator for NoOp {
    async fn new(
        _context: Context,
        _configuration: Option<Configuration>,
        mut inputs: Inputs,
        mut outputs: Outputs,
    ) -> Result<Self> {
        println!("[NoOp] constructor");
        Ok(NoOp {
            input: inputs.take(SOURCE).unwrap(),
            output: outputs.take(DESTINATION).unwrap(),
        })
    }
}

#[async_trait]
<<<<<<< HEAD
impl Node for NoOp {
    async fn iteration(&self) -> Result<()> {
        println!("[NoOp] iteration being");
        let (message, _timestamp) = self.input.recv_async().await?;
        match message {
            Message::Data(number) => {
                println!("[NoOp] got data {:?}", number);
                assert_eq!(number.0, COUNTER.load(Ordering::Relaxed));
                self.output.send_async(number.clone(), None).await?;
                println!("[NoOp] sent data");
            }
            Message::Watermark => println!("[NoOp] Received watermark"),
        }
=======
impl OperatorFactoryTrait for NoOpCallbackFactory {
    async fn new_operator(
        &self,
        context: &mut Context,
        _configuration: &Option<Configuration>,
        mut inputs: Inputs,
        mut outputs: Outputs,
    ) -> Result<Option<Arc<dyn Node>>> {
        let input = inputs.take(PORT_CALLBACK).unwrap();
        let output = outputs.take_into_arc(PORT_CALLBACK).unwrap();

        context.register_input_callback(
            input,
            Arc::new(move |message| {
                let output_cloned = output.clone();

                async move {
                    println!("Entering callback");
                    let data = match message {
                        #[allow(clippy::clone_on_copy)]
                        Message::Data(mut data) => data.try_get::<usize>()?.clone(),
                        _ => return Err(zferror!(ErrorKind::Unsupported).into()),
                    };

                    assert_eq!(data, COUNTER_CALLBACK.load(Ordering::Relaxed));
                    output_cloned.send_async(data, None).await?;
                    Ok(())
                }
            }),
        );
>>>>>>> 9ec63857

        println!("[NoOp] iteration done");
        Ok(())
    }
}

// Run dataflow in single runtime
async fn single_runtime() {
    env_logger::init();

    let session = Arc::new(
        zenoh::open(zenoh::config::Config::default())
            .res()
            .await
            .unwrap(),
    );
    let hlc = async_std::sync::Arc::new(uhlc::HLC::default());
    let rt_uuid = uuid::Uuid::new_v4();
    let runtime_name: RuntimeId = format!("test-runtime-{}", rt_uuid).into();
    let ctx = RuntimeContext {
        session,
        hlc: hlc.clone(),
        loader: Arc::new(Loader::new(LoaderConfig::new())),
        runtime_name: runtime_name.clone(),
        runtime_uuid: rt_uuid,
    };

    let mut dataflow = zenoh_flow::runtime::dataflow::DataFlow::new("test", ctx.clone());

    let source_record = SourceRecord {
        id: "counter-source".into(),
        uid: 0,
        outputs: vec![PortRecord {
            uid: 0,
            port_id: SOURCE.into(),
            port_type: "int".into(),
        }],
        uri: None,
        configuration: None,
        runtime: runtime_name.clone(),
    };

    dataflow.add_source(
        source_record,
        |context: Context, configuration: Option<Configuration>, outputs: Outputs| {
            Box::pin(async {
                let node = CountSource::new(context, configuration, outputs).await?;
                Ok(Arc::new(node) as Arc<dyn Node>)
            })
        },
    );

    let sink_record = SinkRecord {
        id: "generic-sink".into(),
        uid: 1,
        inputs: vec![PortRecord {
            uid: 2,
            port_id: SOURCE.into(),
            port_type: "int".into(),
        }],
        uri: None,
        configuration: None,
        runtime: runtime_name.clone(),
    };

    dataflow.add_sink(
        sink_record,
        |context: Context, configuration: Option<Configuration>, inputs: Inputs| {
            Box::pin(async {
                let node = GenericSink::new(context, configuration, inputs).await?;
                Ok(Arc::new(node) as Arc<dyn Node>)
            })
        },
    );

    let no_op_record = OperatorRecord {
        id: "noop".into(),
        uid: 2,
        inputs: vec![PortRecord {
            uid: 4,
            port_id: SOURCE.into(),
            port_type: "int".into(),
        }],
        outputs: vec![PortRecord {
            uid: 5,
            port_id: DESTINATION.into(),
            port_type: "int".into(),
        }],
        uri: None,
        configuration: None,
        runtime: runtime_name.clone(),
    };

    dataflow.add_operator(
        no_op_record,
        |context: Context,
         configuration: Option<Configuration>,
         inputs: Inputs,
         outputs: Outputs| {
            Box::pin(async {
                let node = NoOp::new(context, configuration, inputs, outputs).await?;
                Ok(Arc::new(node) as Arc<dyn Node>)
            })
        },
    );

    dataflow.add_link(
        OutputDescriptor {
            node: "counter-source".into(),
            output: SOURCE.into(),
        },
        InputDescriptor {
            node: "noop".into(),
            input: SOURCE.into(),
        },
    );

    dataflow.add_link(
        OutputDescriptor {
            node: "noop".into(),
            output: DESTINATION.into(),
        },
        InputDescriptor {
            node: "generic-sink".into(),
            input: SOURCE.into(),
        },
    );

    let mut instance = DataFlowInstance::try_instantiate(dataflow, hlc.clone())
        .await
        .unwrap();

    for id in instance.get_sinks() {
        instance.start_node(&id).unwrap();
    }

    for id in instance.get_operators() {
        instance.start_node(&id).unwrap();
    }

    for id in instance.get_sources() {
        instance.start_node(&id).unwrap();
    }

    async_std::task::sleep(std::time::Duration::from_secs(2)).await;

    for id in instance.get_sources() {
        instance.stop_node(&id).await.unwrap();
    }

    for id in instance.get_operators() {
        instance.stop_node(&id).await.unwrap();
    }

    for id in instance.get_sinks() {
        instance.stop_node(&id).await.unwrap();
    }
}

#[test]
fn run_single_runtime() {
    let h1 = async_std::task::spawn(async move { single_runtime().await });

    async_std::task::block_on(async move { h1.await })
}<|MERGE_RESOLUTION|>--- conflicted
+++ resolved
@@ -13,11 +13,6 @@
 //
 
 use async_trait::async_trait;
-<<<<<<< HEAD
-use std::convert::TryInto;
-=======
-use flume::{bounded, Receiver};
->>>>>>> 9ec63857
 use std::sync::atomic::{AtomicUsize, Ordering};
 use std::sync::Arc;
 use std::time::Duration;
@@ -28,38 +23,7 @@
 use zenoh_flow::runtime::dataflow::instance::DataFlowInstance;
 use zenoh_flow::runtime::dataflow::loader::{Loader, LoaderConfig};
 use zenoh_flow::runtime::RuntimeContext;
-<<<<<<< HEAD
-use zenoh_flow::traits::ZFData;
 use zenoh_flow::types::{Configuration, Context, Inputs, Message, Outputs};
-use zenoh_flow::zenoh_flow_derive::ZFData;
-use zenoh_flow::zfresult::ErrorKind;
-
-// Data Type
-
-#[derive(Debug, Clone, ZFData)]
-pub struct ZFUsize(pub usize);
-
-impl ZFData for ZFUsize {
-    fn try_serialize(&self) -> Result<Vec<u8>> {
-        Ok(self.0.to_ne_bytes().to_vec())
-    }
-
-    fn try_deserialize(bytes: &[u8]) -> Result<Self>
-    where
-        Self: Sized,
-    {
-        let value = usize::from_ne_bytes(
-            bytes
-                .try_into()
-                .map_err(|e| zferror!(ErrorKind::DeseralizationError, "{}", e))?,
-        );
-        Ok(ZFUsize(value))
-    }
-}
-=======
-use zenoh_flow::traits::{Node, OperatorFactoryTrait, SinkFactoryTrait, SourceFactoryTrait};
-use zenoh_flow::types::{Configuration, Context, Inputs, Message, Outputs, Streams};
->>>>>>> 9ec63857
 
 static SOURCE: &str = "Counter";
 static DESTINATION: &str = "Counter";
@@ -69,7 +33,7 @@
 // SOURCE
 
 struct CountSource {
-    output: Output<ZFUsize>,
+    output: Output<usize>,
 }
 
 #[async_trait]
@@ -98,32 +62,8 @@
             .send_async(COUNTER.load(Ordering::Relaxed), None)
             .await?;
 
-<<<<<<< HEAD
         println!("[CountSource] iteration done, sleeping");
         async_std::task::sleep(Duration::from_secs(10)).await;
-=======
-        COUNTER_CALLBACK.fetch_add(1, Ordering::AcqRel);
-        self.output_callback
-            .send_async(COUNTER_CALLBACK.load(Ordering::Relaxed), None)
-            .await
-    }
-}
-
-struct CountSourceFactory {
-    rx: Receiver<()>,
-}
-
-#[async_trait]
-impl SourceFactoryTrait for CountSourceFactory {
-    async fn new_source(
-        &self,
-        _context: &mut Context,
-        _configuration: &Option<Configuration>,
-        mut outputs: Outputs,
-    ) -> Result<Option<Arc<dyn Node>>> {
-        let output = outputs.take(SOURCE).unwrap();
-        let output_callback = outputs.take(PORT_CALLBACK).unwrap();
->>>>>>> 9ec63857
 
         Ok(())
     }
@@ -132,29 +72,7 @@
 // SINK
 
 struct GenericSink {
-<<<<<<< HEAD
-    input: Input<ZFUsize>,
-=======
-    input: Input,
-    input_callback: Input,
-}
-
-#[async_trait]
-impl Node for GenericSink {
-    async fn iteration(&self) -> Result<()> {
-        if let Ok(Message::Data(mut msg)) = self.input.recv_async().await {
-            let data = msg.try_get::<usize>()?;
-            assert_eq!(*data, COUNTER.load(Ordering::Relaxed));
-        }
-
-        if let Ok(Message::Data(mut msg)) = self.input_callback.recv_async().await {
-            let data = msg.try_get::<usize>()?;
-            assert_eq!(*data, COUNTER_CALLBACK.load(Ordering::Relaxed));
-        }
-
-        Ok(())
-    }
->>>>>>> 9ec63857
+    input: Input<usize>,
 }
 
 #[async_trait]
@@ -174,19 +92,11 @@
 #[async_trait]
 impl Node for GenericSink {
     async fn iteration(&self) -> Result<()> {
-<<<<<<< HEAD
         println!("[GenericSink] iteration being");
         let (message, _timestamp) = self.input.recv_async().await?;
         match message {
             Message::Data(zfusize) => println!("[GenericSink] Received: {:?}", zfusize),
             Message::Watermark => println!("[GenericSink] Received watermark"),
-=======
-        if let Ok(Message::Data(mut msg)) = self.input.recv_async().await {
-            let data = msg.try_get::<usize>()?;
-            assert_eq!(*data, COUNTER.load(Ordering::Relaxed));
-            #[allow(clippy::clone_on_copy)]
-            self.output.send_async(data.clone(), None).await?;
->>>>>>> 9ec63857
         }
 
         Ok(())
@@ -196,8 +106,8 @@
 // OPERATORS
 
 struct NoOp {
-    input: Input<ZFUsize>,
-    output: Output<ZFUsize>,
+    input: Input<usize>,
+    output: Output<usize>,
 }
 
 #[async_trait]
@@ -217,7 +127,6 @@
 }
 
 #[async_trait]
-<<<<<<< HEAD
 impl Node for NoOp {
     async fn iteration(&self) -> Result<()> {
         println!("[NoOp] iteration being");
@@ -225,44 +134,12 @@
         match message {
             Message::Data(number) => {
                 println!("[NoOp] got data {:?}", number);
-                assert_eq!(number.0, COUNTER.load(Ordering::Relaxed));
-                self.output.send_async(number.clone(), None).await?;
+                assert_eq!(*number, COUNTER.load(Ordering::Relaxed));
+                self.output.send_async(*number, None).await?;
                 println!("[NoOp] sent data");
             }
             Message::Watermark => println!("[NoOp] Received watermark"),
         }
-=======
-impl OperatorFactoryTrait for NoOpCallbackFactory {
-    async fn new_operator(
-        &self,
-        context: &mut Context,
-        _configuration: &Option<Configuration>,
-        mut inputs: Inputs,
-        mut outputs: Outputs,
-    ) -> Result<Option<Arc<dyn Node>>> {
-        let input = inputs.take(PORT_CALLBACK).unwrap();
-        let output = outputs.take_into_arc(PORT_CALLBACK).unwrap();
-
-        context.register_input_callback(
-            input,
-            Arc::new(move |message| {
-                let output_cloned = output.clone();
-
-                async move {
-                    println!("Entering callback");
-                    let data = match message {
-                        #[allow(clippy::clone_on_copy)]
-                        Message::Data(mut data) => data.try_get::<usize>()?.clone(),
-                        _ => return Err(zferror!(ErrorKind::Unsupported).into()),
-                    };
-
-                    assert_eq!(data, COUNTER_CALLBACK.load(Ordering::Relaxed));
-                    output_cloned.send_async(data, None).await?;
-                    Ok(())
-                }
-            }),
-        );
->>>>>>> 9ec63857
 
         println!("[NoOp] iteration done");
         Ok(())
